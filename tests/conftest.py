"""Test fixtures to test out security token activities."""
import logging
import sys

import os
import pytest
from eth_utils import to_wei
from sqlalchemy import create_engine
from sqlalchemy.orm import sessionmaker
from sto.models.implementation import Base
from sto.cli.main import cli
from sto.ethereum.utils import priv_key_to_address

from click.testing import CliRunner
from web3 import Web3, EthereumTesterProvider


@pytest.fixture()
def db_path(tmp_path):
    return str(tmp_path / 'db_file.sql')


@pytest.fixture
def dbsession(db_path):
    """We use sqlite in-memory for testing."""
    # https://docs.sqlalchemy.org/en/latest/dialects/sqlite.html
    url = "sqlite+pysqlite:///" + db_path

    engine = create_engine(url, echo=False)
    Base.metadata.create_all(engine)

    Session = sessionmaker(bind=engine)
    session = Session()
    return session


@pytest.fixture
def monkey_patch_py_evm_gas_limit():
    from eth_tester.backends.common import merge_genesis_overrides
    from eth_tester.backends.pyevm import main

    def get_default_account_state(overrides=None):
        default_account_state = {
            'balance': to_wei(10000000000, 'ether'),
            'storage': {},
            'code': b'',
            'nonce': 0,
        }
        if overrides is not None:
            account_state = merge_genesis_overrides(defaults=default_account_state,
                                                    overrides=overrides)
        else:
            account_state = default_account_state
        return account_state

    main.GENESIS_GAS_LIMIT = 9999999999
    # increase default eth value
    main.get_default_account_state = get_default_account_state


@pytest.fixture
def web3_test_provider(monkey_patch_py_evm_gas_limit):
    return EthereumTesterProvider()


@pytest.fixture
def web3(web3_test_provider):
    return Web3(web3_test_provider)


@pytest.fixture
def network(web3_test_provider):
    """Network name to be used in database when run against in-memory test chain."""
    return "testing"


@pytest.fixture()
def logger(caplog):
    # caplog is pytest built in fixtur
    # https://docs.pytest.org/en/latest/logging.html
    caplog.set_level(logging.DEBUG)
    logger = logging.getLogger()
    return logger


@pytest.fixture
def sample_csv_file():
    """Sample distribution file for tokens."""
    return os.path.join(os.path.dirname(__file__), "..", "docs", "source", "example-distribution.csv")


@pytest.fixture
def private_key_hex(web3_test_provider, web3):
    """Create a static private key with some ETH balance on it."""
    # accounts = web3_test_provider.ethereum_tester.get_accounts()
    private_key_hex = "3fac35a57e1e2867290ae37d54c5de61d52644b42819ce6af0c5a9c25f4c8005"

    acc_zero = web3_test_provider.ethereum_tester.get_accounts()[0]  # Accounts with pregenerated balance
    address = web3_test_provider.ethereum_tester.add_account(private_key_hex)
    web3.eth.sendTransaction({"from": acc_zero, "to": address, "value": to_wei(1000000000, "ether")})
    balance = web3.eth.getBalance(address)
    assert balance > 0
    return private_key_hex


@pytest.fixture
def click_runner():
    return CliRunner()


@pytest.fixture
def monkeypatch_create_web3(monkeypatch, web3):
    from sto.ethereum import (
        utils,
        broadcast,
<<<<<<< HEAD
        tokenscan,
        distribution,
        issuance,
        status,
    )
    monkeypatch.setattr(utils, 'create_web3', lambda _: web3)
    monkeypatch.setattr(broadcast, 'create_web3', lambda _: web3)
    monkeypatch.setattr(tokenscan, 'create_web3', lambda _: web3)
    monkeypatch.setattr(distribution, 'create_web3', lambda _: web3)
    monkeypatch.setattr(issuance, 'create_web3', lambda _: web3)
=======
        issuance,
        distribution,
        status
    )
    monkeypatch.setattr(utils, 'create_web3', lambda _: web3)
    monkeypatch.setattr(broadcast, 'create_web3', lambda _: web3)
    monkeypatch.setattr(issuance, 'create_web3', lambda _: web3)
    monkeypatch.setattr(distribution, 'create_web3', lambda _: web3)
>>>>>>> 8832e61b
    monkeypatch.setattr(status, 'create_web3', lambda _: web3)


@pytest.fixture
def get_contract_deployed_tx():
    def _get_contract_deployed_tx(dbsession, contract_name):
        from sto.models.implementation import PreparedTransaction
        txs = dbsession.query(PreparedTransaction).all()
        for tx in txs:
            if tx.contract_deployment and tx.contract_name == contract_name:
                return tx
    return _get_contract_deployed_tx


@pytest.fixture
def monkeypatch_get_contract_deployed_tx(monkeypatch, get_contract_deployed_tx):
    """
    This feature is needed becuase jsonb is not supported on travis sqlite
    """
<<<<<<< HEAD
    from sto.ethereum import utils
    monkeypatch.setattr(utils, 'get_contract_deployed_tx', get_contract_deployed_tx)


@pytest.fixture
def deploy(click_runner, db_path, private_key_hex):
    import click
    from sto.ethereum.utils import deploy_contract
    from sto.cli.main import cli

    def _deploy_contract(name, contract_args={}):
        @cli.command(name="contract-deploy")
        @click.option('--contract-name', required=True, type=str)
        @click.option('--args', required=True, type=dict)
        @click.pass_obj
        def contract_deploy(config, contract_name, args):
            deploy_contract(config, contract_name, constructor_args=args)

        result = click_runner.invoke(
            cli,
            [
                '--database-file', db_path,
                '--ethereum-private-key', private_key_hex,
                '--ethereum-gas-limit', 999999999,
                'contract-deploy',
                '--contract-name', name,
                '--args', contract_args,
            ]
        )
        assert result.exit_code == 0
    return _deploy_contract


@pytest.fixture
def execute_contract_function(click_runner, db_path, private_key_hex, web3, get_contract_deployed_tx, dbsession):
    import click
    from sto.cli.main import cli
    from sto.ethereum.utils import get_abi

    def _execute_contract(contract_name, contract_function_name, args):
        @cli.command(name="contract-execute")
        @click.option('--contract-name', required=True, type=str)
        @click.option('--contract-function-name', required=True, type=str)
        @click.option('--args', required=True, type=dict)
        @click.pass_obj
        def _execute(config, contract_name, contract_function_name, args):
            from sto.ethereum.txservice import EthereumStoredTXService
            from sto.models.implementation import BroadcastAccount, PreparedTransaction
            from sto.ethereum.utils import broadcast

            service = EthereumStoredTXService(
                config.network,
                config.dbsession,
                web3,
                config.ethereum_private_key,
                config.ethereum_gas_price,
                config.ethereum_gas_limit,
                BroadcastAccount,
                PreparedTransaction
            )
            abi = get_abi(None)
            tx = get_contract_deployed_tx(dbsession, contract_name)
            service.interact_with_contract(
                contract_name, abi, tx.contract_address, '', contract_function_name, args, use_bytecode=False
            )
            broadcast(config)
        result = click_runner.invoke(
            cli,
            [
                '--database-file', db_path,
                '--ethereum-private-key', private_key_hex,
                '--ethereum-gas-limit', 999999999,
                'contract-execute',
                '--contract-name', contract_name,
                '--contract-function-name', contract_function_name,
                '--args', args,
            ]
        )
        assert result.exit_code == 0
    return _execute_contract


@pytest.fixture
def security_token(deploy, dbsession, monkeypatch_get_contract_deployed_tx, get_contract_deployed_tx):
    args = {
        "_name": "SecurityToken",
        "_symbol": "SEC",
        "_url": "http://tokenmarket.net/"
    }
    deploy('SecurityToken', args)
    tx = get_contract_deployed_tx(dbsession, 'SecurityToken')
    return tx.contract_address
=======
    from sto.ethereum import utils, issuance
    monkeypatch.setattr(utils, 'get_contract_deployed_tx', get_contract_deployed_tx)
    monkeypatch.setattr(issuance, 'get_contract_deployed_tx', get_contract_deployed_tx)


@pytest.fixture
def customer_private_key():
    from eth_keys import KeyAPI
    from eth_utils import int_to_big_endian
    keys = KeyAPI()
    pk_bytes = int_to_big_endian(2).rjust(32, b'\x00')
    private_key = keys.PrivateKey(pk_bytes)
    return private_key


@pytest.fixture
def kyc_contract(
        click_runner,
        dbsession,
        db_path,
        private_key_hex,
        monkeypatch_get_contract_deployed_tx,
        monkeypatch_create_web3,
        get_contract_deployed_tx,
        customer_private_key
):
    result = click_runner.invoke(
        cli,
        [
            '--database-file', db_path,
            '--ethereum-private-key', private_key_hex,
            'kyc-deploy'
        ]
    )
    assert result.exit_code == 0
    tx = get_contract_deployed_tx(dbsession, 'BasicKYC')

    # whitelist customer
    result = click_runner.invoke(
        cli,
        [
            '--database-file', db_path,
            '--ethereum-private-key', private_key_hex,
            '--ethereum-gas-limit', 80000,
            'kyc-manage',
            '--whitelist-address', priv_key_to_address(private_key_hex)
        ]
    )
    assert result.exit_code == 0
    result = click_runner.invoke(
        cli,
        [
            '--database-file', db_path,
            '--ethereum-private-key', private_key_hex,
            '--ethereum-gas-limit', 80000,
            'kyc-manage',
            '--whitelist-address', priv_key_to_address(customer_private_key)
        ]
    )
    assert result.exit_code == 0
    return tx.contract_address
>>>>>>> 8832e61b
<|MERGE_RESOLUTION|>--- conflicted
+++ resolved
@@ -113,7 +113,6 @@
     from sto.ethereum import (
         utils,
         broadcast,
-<<<<<<< HEAD
         tokenscan,
         distribution,
         issuance,
@@ -124,16 +123,8 @@
     monkeypatch.setattr(tokenscan, 'create_web3', lambda _: web3)
     monkeypatch.setattr(distribution, 'create_web3', lambda _: web3)
     monkeypatch.setattr(issuance, 'create_web3', lambda _: web3)
-=======
-        issuance,
-        distribution,
-        status
-    )
     monkeypatch.setattr(utils, 'create_web3', lambda _: web3)
     monkeypatch.setattr(broadcast, 'create_web3', lambda _: web3)
-    monkeypatch.setattr(issuance, 'create_web3', lambda _: web3)
-    monkeypatch.setattr(distribution, 'create_web3', lambda _: web3)
->>>>>>> 8832e61b
     monkeypatch.setattr(status, 'create_web3', lambda _: web3)
 
 
@@ -153,9 +144,9 @@
     """
     This feature is needed becuase jsonb is not supported on travis sqlite
     """
-<<<<<<< HEAD
-    from sto.ethereum import utils
+    from sto.ethereum import utils, issuance
     monkeypatch.setattr(utils, 'get_contract_deployed_tx', get_contract_deployed_tx)
+    monkeypatch.setattr(issuance, 'get_contract_deployed_tx', get_contract_deployed_tx)
 
 
 @pytest.fixture
@@ -246,10 +237,7 @@
     deploy('SecurityToken', args)
     tx = get_contract_deployed_tx(dbsession, 'SecurityToken')
     return tx.contract_address
-=======
-    from sto.ethereum import utils, issuance
-    monkeypatch.setattr(utils, 'get_contract_deployed_tx', get_contract_deployed_tx)
-    monkeypatch.setattr(issuance, 'get_contract_deployed_tx', get_contract_deployed_tx)
+
 
 
 @pytest.fixture
@@ -307,5 +295,4 @@
         ]
     )
     assert result.exit_code == 0
-    return tx.contract_address
->>>>>>> 8832e61b
+    return tx.contract_address