"""Issuing out tokenised shares."""
from decimal import Decimal
from logging import Logger

import colorama
from sto.ethereum.txservice import EthereumStoredTXService
<<<<<<< HEAD
from sto.ethereum.utils import get_abi, check_good_private_key, create_web3
=======
from sto.ethereum.utils import get_abi, check_good_private_key
from sto.ethereum.exceptions import BadContractException
>>>>>>> 0a8a6073
from sto.models.implementation import BroadcastAccount, PreparedTransaction
from sqlalchemy.orm import Session
from typing import Union, Optional
from web3 import Web3, HTTPProvider
from web3.contract import Contract
from eth_abi.exceptions import InsufficientDataBytes
from eth_tester.exceptions import TransactionFailed
from web3.exceptions import BadFunctionCallOutput

def deploy_token_contracts(logger: Logger,
                          dbsession: Session,
                          network: str,
                          ethereum_node_url: Union[str, Web3],
                          ethereum_abi_file: Optional[str],
                          ethereum_private_key: Optional[str],
                          ethereum_gas_limit: Optional[int],
                          ethereum_gas_price: Optional[int],
                          name: str,
                          symbol: str,
                          amount: int,
                          transfer_restriction: str):
    """Issue out a new Ethereum token."""

    assert type(amount) == int
    decimals = 18  # Everything else is bad idea

    check_good_private_key(ethereum_private_key)

    abi = get_abi(ethereum_abi_file)

    web3 = create_web3(ethereum_node_url)

    # We do not have anything else implemented yet
    assert transfer_restriction == "unrestricted"

    service = EthereumStoredTXService(network, dbsession, web3, ethereum_private_key, ethereum_gas_price, ethereum_gas_limit, BroadcastAccount, PreparedTransaction)

    logger.info("Starting creating transactions from nonce %s", service.get_next_nonce())

    # Deploy security token
    note = "Deploying token contract for {}".format(name)
    deploy_tx1 = service.deploy_contract("SecurityToken", abi, note, constructor_args={"_name": name, "_symbol": symbol})  # See SecurityToken.sol

    # Deploy transfer agent
    note = "Deploying unrestricted transfer policy for {}".format(name)
    deploy_tx2 = service.deploy_contract("UnrestrictedTransferAgent", abi, note)

    # Set transfer agent
    note = "Whitelisting deployment account for {} issuer control".format(name)
    contract_address = deploy_tx1.contract_address
    update_tx1 = service.interact_with_contract("SecurityToken", abi, contract_address, note, "addAddressToWhitelist", {"addr": deploy_tx1.get_from()})

    # Set transfer agent
    note = "Making transfer restriction policy for {} effective".format(name)
    contract_address = deploy_tx1.contract_address
    update_tx2 = service.interact_with_contract("SecurityToken", abi, contract_address, note, "setTransactionVerifier", {"newVerifier": deploy_tx2.contract_address})

    # Issue out initial shares
    note = "Creating {} initial shares for {}".format(amount, name)
    contract_address = deploy_tx1.contract_address
    amount_18 = int(amount * 10**decimals)
    update_tx3 = service.interact_with_contract("SecurityToken", abi, contract_address, note, "issueTokens", {"value": amount_18})

    logger.info("Prepared transactions for broadcasting for network %s", network)
    logger.info("STO token contract address is %s%s%s", colorama.Fore.LIGHTGREEN_EX, deploy_tx1.contract_address, colorama.Fore.RESET)
    return [deploy_tx1, deploy_tx2, update_tx1, update_tx2, update_tx3]


def contract_status(logger: Logger,
                          dbsession: Session,
                          network: str,
                          ethereum_node_url: str,
                          ethereum_abi_file: str,
                          ethereum_private_key: str,
                          ethereum_gas_limit: str,
                          ethereum_gas_price: str,
                          token_contract: str):
    """Poll STO contract status."""

    abi = get_abi(ethereum_abi_file)

    web3 = create_web3(ethereum_node_url)

    service = EthereumStoredTXService(network, dbsession, web3, ethereum_private_key, ethereum_gas_price, ethereum_gas_limit, BroadcastAccount, PreparedTransaction)
    contract = service.get_contract_proxy("SecurityToken", abi, token_contract)

<<<<<<< HEAD
    logger.info("Name: %s", contract.functions.name().call())
    logger.info("Symbol: %s", contract.functions.symbol().call())
    supply = contract.functions.totalSupply().call()
    human_supply = Decimal(supply) / Decimal(10 ** contract.functions.decimals().call())
    logger.info("Total supply: %s", human_supply)
    logger.info("Decimals: %d", contract.functions.decimals().call())
    logger.info("Owner: %s", contract.functions.owner().call())
    logger.info("Transfer verified: %s", contract.functions.transferVerifier().call())

    return {
        "name": contract.functions.name().call(),
        "symbol": contract.functions.symbol().call(),
        "totalSupply": contract.functions.totalSupply().call()
    }
=======
    try:
        logger.info("Name: %s", contract.functions.name().call())
        logger.info("Symbol: %s", contract.functions.symbol().call())
        supply = contract.functions.totalSupply().call()
        human_supply = Decimal(supply) / Decimal(10 ** contract.functions.decimals().call())
        logger.info("Total supply: %s", human_supply)
        logger.info("Decimals: %d", contract.functions.decimals().call())
        logger.info("Owner: %s", contract.functions.owner().call())
        logger.info("Transfer verified: %s", contract.functions.transferVerifier().call())
    except BadFunctionCallOutput as e:
        raise BadContractException("Looks like this is not a token contract address. Please check on EtherScan that the address presents the token contract")



>>>>>>> 0a8a6073
<|MERGE_RESOLUTION|>--- conflicted
+++ resolved
@@ -4,19 +4,14 @@
 
 import colorama
 from sto.ethereum.txservice import EthereumStoredTXService
-<<<<<<< HEAD
+
 from sto.ethereum.utils import get_abi, check_good_private_key, create_web3
-=======
-from sto.ethereum.utils import get_abi, check_good_private_key
 from sto.ethereum.exceptions import BadContractException
->>>>>>> 0a8a6073
+
 from sto.models.implementation import BroadcastAccount, PreparedTransaction
 from sqlalchemy.orm import Session
 from typing import Union, Optional
-from web3 import Web3, HTTPProvider
-from web3.contract import Contract
-from eth_abi.exceptions import InsufficientDataBytes
-from eth_tester.exceptions import TransactionFailed
+from web3 import Web3
 from web3.exceptions import BadFunctionCallOutput
 
 def deploy_token_contracts(logger: Logger,
@@ -96,22 +91,6 @@
     service = EthereumStoredTXService(network, dbsession, web3, ethereum_private_key, ethereum_gas_price, ethereum_gas_limit, BroadcastAccount, PreparedTransaction)
     contract = service.get_contract_proxy("SecurityToken", abi, token_contract)
 
-<<<<<<< HEAD
-    logger.info("Name: %s", contract.functions.name().call())
-    logger.info("Symbol: %s", contract.functions.symbol().call())
-    supply = contract.functions.totalSupply().call()
-    human_supply = Decimal(supply) / Decimal(10 ** contract.functions.decimals().call())
-    logger.info("Total supply: %s", human_supply)
-    logger.info("Decimals: %d", contract.functions.decimals().call())
-    logger.info("Owner: %s", contract.functions.owner().call())
-    logger.info("Transfer verified: %s", contract.functions.transferVerifier().call())
-
-    return {
-        "name": contract.functions.name().call(),
-        "symbol": contract.functions.symbol().call(),
-        "totalSupply": contract.functions.totalSupply().call()
-    }
-=======
     try:
         logger.info("Name: %s", contract.functions.name().call())
         logger.info("Symbol: %s", contract.functions.symbol().call())
@@ -124,6 +103,8 @@
     except BadFunctionCallOutput as e:
         raise BadContractException("Looks like this is not a token contract address. Please check on EtherScan that the address presents the token contract")
 
-
-
->>>>>>> 0a8a6073
+    return {
+        "name": contract.functions.name().call(),
+        "symbol": contract.functions.symbol().call(),
+        "totalSupply": contract.functions.totalSupply().call()
+    }
