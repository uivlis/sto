from logging import Logger

import requests
import time
from eth_account.internal.transactions import assert_valid_fields
from sto.ethereum.utils import mk_contract_address, get_constructor_arguments
from sto.models.broadcastaccount import _BroadcastAccount, _PreparedTransaction
from sto.models.utils import now
from eth_account import Account
from eth_utils import to_checksum_address

from sqlalchemy.orm import Session, Query
from typing import Optional, Iterable
from web3 import Web3
from web3.contract import Contract

from sto.models.implementation import _BroadcastAccount


class NetworkAndDatabaseNonceOutOfSync(Exception):
    pass



class AddressConfigurationMismatch(Exception):
    pass


class CouldNotVerifyOnEtherScan(Exception):
    pass


class EthereumStoredTXService:
    """A transaction service that writes entries to a local database before trying to broadcast them to the blockchain."""

    #: Can't trust auto estimate
    SPECIAL_GAS_LIMIT_FOR_CONTRACT_DEPLOYMENT = 3500000  # Number from Ethereum tester, cannot exceed this

    #: Can't trust auto estimate
    SPECIAL_GAS_LIMIT_FOR_NORMAL_TX = 666111

    def __init__(self, network: str, dbsession: Session, web3: Web3, private_key_hex: str, gas_price, gas_limit, broadcast_account_model, prepared_tx_model):

        assert isinstance(web3, Web3)

        self.network = network  # "kovan"
        self.dbsession = dbsession
        self.web3 = web3
        self.private_key_hex = private_key_hex
        self.account = Account.privateKeyToAccount(private_key_hex)

        # SQLAlchemy models, allow caller to supply their own
        self.broadcast_account_model = broadcast_account_model
        self.prepared_tx_model = prepared_tx_model

        self.gas_price = gas_price


        if gas_limit:
            assert type(gas_limit) == int

        self.gas_limit = gas_limit

    @property
    def address(self):
        return self.account.address

    def get_or_create_broadcast_account(self):
        """
        :return:
        """

        # Some early prototype sanity checks
        assert self.address.startswith("0x")
        assert self.network in ("kovan", "ethereum", "testing", "ropsten")  # TODO: Sanity check - might want to remove this

        account = self.dbsession.query(self.broadcast_account_model).filter_by(network=self.network, address=self.address).one_or_none()
        if not account:
            account = self.broadcast_account_model(network=self.network, address=self.address)
            self.dbsession.add(account)
            self.dbsession.flush()

        return account

    def get_next_nonce(self):
        broadcast_account = self.get_or_create_broadcast_account()
        return broadcast_account.current_nonce

    def ensure_accounts_in_sync(self):
        """Make sure that our internal nonce and external nonce looks correct."""

        broadcast_account = self.get_or_create_broadcast_account()

        tx_count = self.web3.eth.getTransactionCount(broadcast_account.address)

        if tx_count != broadcast_account.current_nonce:
            NetworkAndDatabaseNonceOutOfSync("Nonced out of sync. Network: {}, database: {}. Maybe you have a pending broadcasts propagating?".format(tx_count, broadcast_account.current_nonce))

    def allocate_transaction(self,
                             broadcast_account: _BroadcastAccount,
                             receiver: Optional[str],
                             contract_address: Optional[str],
                             contract_deployment: bool,
                             nonce: int,
                             note: str,
                             unsigned_payload: dict,
                             gas_price: Optional[int],
                             gas_limit: Optional[int],
                             external_id: Optional[str]=None,
                             tx_type: Optional[str]=None
                             ) -> _PreparedTransaction:
        """Put a transaction to the pending queue of the current broadcast list."""

        if receiver:
            assert receiver.startswith("0x")

        assert contract_deployment in (True, False)

        assert broadcast_account.current_nonce == nonce

        assert type(unsigned_payload) == dict

        assert_valid_fields(unsigned_payload)

        tx = self.prepared_tx_model()  # type: _PreparedTransaction
        tx.nonce = nonce
        tx.human_readable_description = note
        tx.receiver = receiver
        tx.contract_address = contract_address
        tx.contract_deployment = contract_deployment
        tx.unsigned_payload = unsigned_payload
        tx.external_id = external_id
        tx.tx_type = tx_type
        broadcast_account.txs.append(tx)
        broadcast_account.current_nonce += 1
        return tx

    def generate_tx_data(self, nonce: int, contract_tx=False) -> dict:
        """Generate transaction control parameters.

        :param contract: We use a special hardcoded gas estimate for 4,000,000 when deploying contracts. Kovan misestimates the cost of deploying SecurityToken and thus the transaction always fails with the auto estimate.
        """

        # See TRANSACTION_VALID_VALUES
        tx_data = {}
        tx_data["nonce"] = nonce


        # Mikko's rule of thumb estimator because local accounts do not estimate gas too well
        if self.gas_limit:
            tx_data["gas"] = self.gas_limit
        elif contract_tx:
            tx_data["gas"] = EthereumStoredTXService.SPECIAL_GAS_LIMIT_FOR_CONTRACT_DEPLOYMENT
        else:
            tx_data["gas"] = EthereumStoredTXService.SPECIAL_GAS_LIMIT_FOR_NORMAL_TX

        if self.gas_price:
            tx_data["gasPrice"] = self.gas_price

        return tx_data

    def deploy_contract(self, contract_name: str, abi: dict, note: str, constructor_args=None) -> _PreparedTransaction:
        """Deploys a contract."""

        if not constructor_args:
            constructor_args = {}

        abi_data = abi[contract_name]

        assert "source" in abi_data, "We need to have special postprocessed ABI data bundle, as we need the contract source code for EtherScan verification"

        contract_class = Contract.factory(
            web3=self.web3,
            abi=abi_data["abi"],
            bytecode=abi_data["bytecode"],
            bytecode_runtime=abi_data["bytecode_runtime"],
            )

        broadcast_account = self.get_or_create_broadcast_account()

        next_nonce = self.get_next_nonce()

        # Creates a dict for signing
        tx_data = self.generate_tx_data(next_nonce, contract_tx=True)
        constructed_txn = contract_class.constructor(**constructor_args).buildTransaction(tx_data)

        constructor_arguments = get_constructor_arguments(contract_class, kwargs=constructor_args)

        derived_contract_address = mk_contract_address(self.address, next_nonce)
        derived_contract_address = to_checksum_address(derived_contract_address.lower())

        constructed_txn["to"] = "" # Otherwise database serializer complains about bytes string

        tx = self.allocate_transaction(
            broadcast_account=broadcast_account,
            receiver=None,
            contract_address=derived_contract_address,
            contract_deployment=True,
            nonce=next_nonce,
            note=note,
            unsigned_payload=constructed_txn,
            gas_price=self.gas_price,
            gas_limit=self.gas_limit,
        )

        self.dbsession.flush()  # Populate other_data

        tx.abi = abi_data
        tx.constructor_arguments = constructor_arguments
        assert tx.compiler_version
        assert tx.flattened_source_code

        return tx

    def get_contract_proxy(self, contract_name: str, abi: dict, address: str, use_bytecode: bool=True) -> Contract:
        """Get web3.Contract to interact directly with the network"""
        abi_data = abi[contract_name]

        contract_class = Contract.factory(
            web3=self.web3,
            abi=abi_data["abi"],
        )
        if use_bytecode:
<<<<<<< HEAD
            contract_class.bytecode = abi_data["bytecode"]
            contract_class.bytecode_runtime = abi_data["bytecode_runtime"]
=======
            contract_class.bytecode = abi_data["bytecode"],
            contract_class.bytecode_runtime = abi_data["bytecode_runtime"],
>>>>>>> 8832e61b

        return contract_class(address=to_checksum_address(address))

    def interact_with_contract(self, contract_name: str, abi: dict, address: str, note: str, func_name: str, args=None, receiver=None, use_bytecode=True) -> _PreparedTransaction:
        """Does a transaction against a contract."""

        assert address.startswith("0x")

        if not args:
            args = {}

<<<<<<< HEAD
        contract = self.get_contract_proxy(contract_name, abi, address, use_bytecode)
=======
        contract = self.get_contract_proxy(contract_name, abi, address, use_bytecode=use_bytecode)
>>>>>>> 8832e61b
        broadcast_account = self.get_or_create_broadcast_account()

        next_nonce = self.get_next_nonce()

        func = contract.get_function_by_name(func_name)
        tx_data = self.generate_tx_data(next_nonce)
        constructed_txn = func(**args).buildTransaction(tx_data)

        tx = self.allocate_transaction(
            broadcast_account=broadcast_account,
            receiver=receiver,
            contract_address=address,
            contract_deployment=False,
            nonce=next_nonce,
            note=note,
            unsigned_payload=constructed_txn,
            gas_price=self.gas_price,
            gas_limit=self.gas_limit,
        )
        self.dbsession.flush()
        return tx

    def is_distributed(self, external_id: str, contract_address: str) -> bool:
        """Prevent us sending the same transaction twice."""
        if self.dbsession.query(self.prepared_tx_model).filter_by(external_id=external_id, contract_address=contract_address).one_or_none():
            return True
        return False

    def distribute_tokens(self, external_id: str, receiver_address: str, raw_amount: int, token_address: str, abi: dict, note: str, contract_name="ERC20", func_name="transfer", receiver=None) -> _PreparedTransaction:
        """Send out tokens."""

        assert receiver_address.startswith("0x")
        assert token_address.startswith("0x")
        assert type(raw_amount) == int
        assert raw_amount >= 1

        # Prevent us sending the same transaction twice
        if self.dbsession.query(self.prepared_tx_model).filter_by(external_id=external_id, contract_address=token_address).one_or_none():
            raise RuntimeError("Already distributed token:{} id:{}".format(token_address, external_id))

        contract = self.get_contract_proxy(contract_name, abi, token_address)
        broadcast_account = self.get_or_create_broadcast_account()

        next_nonce = self.get_next_nonce()

        args = [receiver_address, raw_amount]
        func = getattr(contract.functions, func_name)

        tx_data = self.generate_tx_data(next_nonce)
        constructed_txn = func(*args).buildTransaction(tx_data)

        tx = self.allocate_transaction(
            broadcast_account=broadcast_account,
            receiver=receiver_address,
            contract_address=token_address,
            contract_deployment=False,
            nonce=next_nonce,
            note=note,
            unsigned_payload=constructed_txn,
            gas_price=self.gas_price,
            gas_limit=self.gas_limit,
            external_id=external_id,
            tx_type='token'
        )
        self.dbsession.flush()
        return tx

    def get_raw_token_balance(self, token_address: str, abi: dict, contract_name="ERC20Basic", func_name="balanceOf") -> int:
        """Check that we have enough token balance for distribute operations."""

        assert token_address.startswith("0x")

        contract = self.get_contract_proxy(contract_name, abi, token_address)
        broadcast_account = self.get_or_create_broadcast_account()

        args = {
            "who": broadcast_account.address,
        }
        func = getattr(contract.functions, func_name)

        result = func(**args).call()
        return result

    def get_total_supply(self, token_address: str, abi: dict, contract_name="ERC20Basic", func_name="totalSupply") -> int:
        assert token_address.startswith("0x")
        contract = self.get_contract_proxy(contract_name, abi, token_address)

        func = getattr(contract.functions, func_name)

        result = func().call()
        return result

    def distribute_ether(self, external_id: str, receiver_address: str, raw_amount: int, note: str):
        broadcast_account = self.get_or_create_broadcast_account()

        next_nonce = self.get_next_nonce()

        tx_data = self.generate_tx_data(next_nonce)
        tx_data['to'] = receiver_address
        tx_data['value'] = int(raw_amount)

        tx = self.allocate_transaction(
            broadcast_account=broadcast_account,
            receiver=receiver_address,
            contract_address=None,
            contract_deployment=False,
            nonce=next_nonce,
            note=note,
            unsigned_payload=tx_data,
            tx_type='ether',
            gas_price=self.gas_price,
            gas_limit=self.gas_limit,
            external_id=external_id,
        )
        self.dbsession.flush()
        return tx

    def get_pending_broadcasts(self) -> Query:
        """All transactions that need to be broadcasted."""
        return self.dbsession.query(self.prepared_tx_model).filter_by(broadcasted_at=None).order_by(self.prepared_tx_model.nonce).join(self.broadcast_account_model).filter_by(network=self.network)

    def get_unmined_txs(self) -> Query:
        """All transactions that do not yet have a block assigned."""
        return self.dbsession.query(self.prepared_tx_model).filter(self.prepared_tx_model.txid != None).filter_by(result_block_num=None).join(self.broadcast_account_model).filter_by(network=self.network)

    def get_last_transactions(self, limit: int) -> Query:
        """Fetch latest transactions."""
        assert type(limit) == int
        return self.dbsession.query(self.prepared_tx_model).order_by(self.prepared_tx_model.created_at.desc()).limit(limit)

    def broadcast(self, tx: _PreparedTransaction):
        """Push transactions to Ethereum network."""

        if tx.broadcast_account.address != self.address:
            raise AddressConfigurationMismatch("Could not broadcast due to address mismatch. A pendign transaction was created for account {}, but we are using configured account {}".format(tx.broadcast_account.addres, self.address))

        tx_data = tx.unsigned_payload
        signed = self.web3.eth.account.signTransaction(tx_data, self.private_key_hex)
        tx.txid = signed.hash.hex()
        self.web3.eth.sendRawTransaction(signed.rawTransaction)
        tx.broadcasted_at = now()
        return tx

    def update_status(self, tx: _PreparedTransaction):
        """Update tx status from Etheruem network."""

        assert tx.txid

        # https://web3py.readthedocs.io/en/stable/web3.eth.html#web3.eth.Eth.getTransactionReceipt
        receipt = self.web3.eth.getTransactionReceipt(tx.txid)
        if receipt:
            tx.result_block_num = receipt["blockNumber"]

            # https://ethereum.stackexchange.com/a/6003/620
            if receipt["status"] == 0:
                tx.result_transaction_success = False
                tx.result_transaction_reason = "Transaction failed"  # TODO: Need some logic to separate failure modes
            else:
                tx.result_transaction_success = True

        tx.result_fetched_at = now()
        return tx

    @classmethod
    def print_transactions(self, txs: Iterable[_PreparedTransaction]):
        """Print transaction status to the console"""

        from tabulate import tabulate # https://bitbucket.org/astanin/python-tabulate
        import colorama # https://pypi.org/project/colorama/

        colorama.init()

        table = []
        for tx in txs:

            status = tx.get_status()
            if status == "waiting":
                status = colorama.Fore.BLUE + status + colorama.Fore.RESET
            elif status == "broadcasted":
                status = colorama.Fore.YELLOW + status + colorama.Fore.RESET
            elif status == "mining":
                status = colorama.Fore.YELLOW + status + colorama.Fore.RESET
            elif status in ("success", "verified"):
                status = colorama.Fore.GREEN + status + colorama.Fore.RESET
                status += ":" + str(tx.result_block_num)
            elif status == "failed":
                status = colorama.Fore.RED + status + colorama.Fore.RESET
                status += ":" + str(tx.result_block_num)
            else:
                raise RuntimeError("Does not compute")

            table.append((tx.txid, status, tx.nonce, tx.get_from(), tx.get_to(), tx.human_readable_description[0:64]))

        print(tabulate(table, headers=["TXID", "Status and block", "Nonce", "From", "To", "Note"]))


def verify_on_etherscan(logger: Logger, network: str, tx: _PreparedTransaction, api_key: str, session, timeout=120):
    """Verify a contrcact deployment on Etherscan.

    Uses https://etherscan.io/apis#contracts
    """

    assert network in ("ethereum", "kovan", "ropsten", "rinkerby")
    if network != "ethereum":
        url = "https://api-{}.etherscan.io/api".format(network)
    else:
        url = "https://api.etherscan.io/api"

    assert tx.result_transaction_success
    assert tx.contract_deployment

    source = tx.flattened_source_code

    assert source.strip(), "Source code missing"

    compiler = tx.compiler_version
    address = tx.contract_address
    constructor_arguments = tx.constructor_arguments
    contract_name = tx.contract_name

    data = {
        "apikey": api_key,
        "module": "contract",
        "contractaddress": address,
        "action": "verifysourcecode",
        "sourceCode": source,
        "contractname": contract_name,
        "compilerversion": "v" + compiler,  # https://etherscan.io/solcversions
        "constructorArguements": constructor_arguments[2:],  # Remove leading 0x
        "optimizationUsed": 1,  # TODO: Hardcoded
        "runs": 500, # TODO: Hardcoded
    }

    info_data = data.copy()
    del info_data["sourceCode"]  # Too verbose
    del info_data["apikey"]  # Security
    logger.info("Calling EtherScan API as: %s", info_data)

    #
    # Step 1: EtherScan validates input and gives us a ticket id to track the submission status
    #

    resp = session.post(url, data)
    # {'status': '0', 'message': 'NOTOK', 'result': 'Error!'}
    data = resp.json()

    logger.info("Etherscan replied %s", data)
    if data["status"] == "0":

        if "already verified" in data["result"]:
            return

        raise CouldNotVerifyOnEtherScan("Could not verify contract: " + address + " " + str(data))


    ticket = data["result"]

    #
    # Step 2: Poll for results
    #
    ready = False
    started = time.time()
    while not ready and time.time() < started + timeout:
        data = {
            "apikey": api_key,
            "module": "contract",
            "action": "checkverifystatus",
            "guid": ticket,
        }
        logger.info("Checking verification status on EtherScan API as: %s", info_data)
        resp = session.post(url, data)
        # {'status': '0', 'message': 'NOTOK', 'result': 'Error!'}
        data = resp.json()
        logger.info("Got reply %s", data)

        if data["result"] == "Pending in queue":
            # Keep polling
            #  {'status': '0', 'message': 'NOTOK', 'result': 'Pending in queue'}
            time.sleep(5)
            continue
        elif data["status"] == "0":
            # Produced binary did not match
            raise CouldNotVerifyOnEtherScan("Could not verify contract: " + address + " " + str(data))
        else:
            # All good
            assert data["status"] == "1"  # {'status': '1', 'message': 'OK', 'result': 'Pass - Verified'}
            break

    # Write to the database that we managed verify the contract
    tx.verified_at = now()
    tx.verification_info = data

    # //Submit Source Code for Verification
    # $.ajax({
    #     type: "POST",                       //Only POST supported
    #     url: "//api-kovan.etherscan.io/api", //Set to the  correct API url for Other Networks
    #     data: {
    #         apikey: $('#apikey').val(),                     //A valid API-Key is required
    #         module: 'contract',                             //Do not change
    #         action: 'verifysourcecode',                     //Do not change
    #         contractaddress: $('#contractaddress').val(),   //Contract Address starts with 0x...
    #         sourceCode: $('#sourceCode').val(),             //Contract Source Code (Flattened if necessary)
    #         contractname: $('#contractname').val(),         //ContractName
    #         compilerversion: $('#compilerversion').val(),   // see http://etherscan.io/solcversions for list of support versions
    #         optimizationUsed: $('#optimizationUsed').val(), //0 = Optimization used, 1 = No Optimization
    #         runs: 200,                                      //set to 200 as default unless otherwise
    #         constructorArguements: $('#constructorArguements').val(),   //if applicable
    #         libraryname1: $('#libraryname1').val(),         //if applicable, a matching pair with libraryaddress1 required
    #         libraryaddress1: $('#libraryaddress1').val(),   //if applicable, a matching pair with libraryname1 required
    #         libraryname2: $('#libraryname2').val(),         //if applicable, matching pair required
    #         libraryaddress2: $('#libraryaddress2').val(),   //if applicable, matching pair required
    #         libraryname3: $('#libraryname3').val(),         //if applicable, matching pair required
    #         libraryaddress3: $('#libraryaddress3').val(),   //if applicable, matching pair required
    #         libraryname4: $('#libraryname4').val(),         //if applicable, matching pair required
    #         libraryaddress4: $('#libraryaddress4').val(),   //if applicable, matching pair required
    #         libraryname5: $('#libraryname5').val(),         //if applicable, matching pair required
    #         libraryaddress5: $('#libraryaddress5').val(),   //if applicable, matching pair required
    #         libraryname6: $('#libraryname6').val(),         //if applicable, matching pair required
    #         libraryaddress6: $('#libraryaddress6').val(),   //if applicable, matching pair required
    #         libraryname7: $('#libraryname7').val(),         //if applicable, matching pair required
    #         libraryaddress7: $('#libraryaddress7').val(),   //if applicable, matching pair required
    #         libraryname8: $('#libraryname8').val(),         //if applicable, matching pair required
    #         libraryaddress8: $('#libraryaddress8').val(),   //if applicable, matching pair required
    #         libraryname9: $('#libraryname9').val(),         //if applicable, matching pair required
    #         libraryaddress9: $('#libraryaddress9').val(),   //if applicable, matching pair required
    #         libraryname10: $('#libraryname10').val(),       //if applicable, matching pair required
    #         libraryaddress10: $('#libraryaddress10').val()  //if applicable, matching pair required
    #     },
    #     success: function (result) {
    #         console.log(result);
    #         if (result.status == "1") {
    #             //1 = submission success, use the guid returned (result.result) to check the status of your submission.
    #             // Average time of processing is 30-60 seconds
    #             document.getElementById("postresult").innerHTML = result.status + ";" + result.message + ";" + result.result;
    #             // result.result is the GUID receipt for the submission, you can use this guid for checking the verification status
    #         } else {
    #             //0 = error
    #             document.getElementById("postresult").innerHTML = result.status + ";" + result.message + ";" + result.result;
    #         }
    #         console.log("status : " + result.status);
    #         console.log("result : " + result.result);
    #     },
    #     error: function (result) {
    #         console.log("error!");
    #         document.getElementById("postresult").innerHTML = "Unexpected Error"
    #     }
    # });
<|MERGE_RESOLUTION|>--- conflicted
+++ resolved
@@ -221,13 +221,8 @@
             abi=abi_data["abi"],
         )
         if use_bytecode:
-<<<<<<< HEAD
             contract_class.bytecode = abi_data["bytecode"]
             contract_class.bytecode_runtime = abi_data["bytecode_runtime"]
-=======
-            contract_class.bytecode = abi_data["bytecode"],
-            contract_class.bytecode_runtime = abi_data["bytecode_runtime"],
->>>>>>> 8832e61b
 
         return contract_class(address=to_checksum_address(address))
 
@@ -239,11 +234,7 @@
         if not args:
             args = {}
 
-<<<<<<< HEAD
         contract = self.get_contract_proxy(contract_name, abi, address, use_bytecode)
-=======
-        contract = self.get_contract_proxy(contract_name, abi, address, use_bytecode=use_bytecode)
->>>>>>> 8832e61b
         broadcast_account = self.get_or_create_broadcast_account()
 
         next_nonce = self.get_next_nonce()
