"""Define command line interface and subcommands. """
import logging
import os
import sys
from typing import Optional

import colorama
import configobj
import pkg_resources

import click
import coloredlogs
from eth_utils import is_checksum_address

from sto.db import setup_database


class UnknownConfiguredNetwork(Exception):
    pass


class BoardCommmadConfiguration:
    """All top level option switcs either read command line or INI

    See ``main.cli()`` arguments for content.
    """

    def __init__(self, **kwargs):
        # See cli() for descriptions of variables
        self.__dict__.update(kwargs)


def create_command_line_logger(log_level):
    """Create a fancy output.

    See: https://coloredlogs.readthedocs.io/en/latest/readme.html#installation
    """
    fmt = "%(message)s"
    logger = logging.getLogger()
    coloredlogs.install(level=log_level, fmt=fmt, logger=logger)
    return logger


def is_ethereum_network(network: str):
    return network in ("ethereum", "kovan", "ropsten")



INTRO_TEXT = """{}TokenMarket{} security token management tool.

    {}Manage tokenised equity for things like issuing out new, distributing and revoking shares.{}
    
    For full documentation see https://docs.tokenmarket.net/
""".format(colorama.Fore.LIGHTGREEN_EX, colorama.Fore.RESET, colorama.Fore.BLUE, colorama.Fore.RESET)



# --config-file = legacy option name
@click.group(help=INTRO_TEXT)
@click.option('--config', '--config-file', required=False, default=None, help="INI file where to read options from", type=click.Path())
@click.option('--database-file', required=False, default="transactions.sqlite", help="SQLite file that persists transaction broadcast status", type=click.Path())
@click.option('--network', required=False, default="ethereum", help="Network name. Either 'ethereum' or 'kovan' are supported for now.")
@click.option('--ethereum-node-url', required=False, default="http://localhost:8545", help="Parity or Geth JSON-RPC to connect for Ethereum network access")
@click.option('--ethereum-abi-file', required=False, help='Solidity compiler output JSON to override default smart contracts')
@click.option('--ethereum-gas-price', required=False, help='How many GWei we pay for gas', type=int)
@click.option('--ethereum-gas-limit', required=False, help='What is the transaction gas limit for broadcasts', type=int)
@click.option('--ethereum-private-key', required=False, help='Private key for the broadcasting account')
@click.option('--etherscan-api-key', required=False, help='EtherScan API key used for the contract source code verification')
@click.option('--log-level', default="INFO", help="Python logging level to tune the verbosity of the command")
@click.option('--auto-restart-nonce', default=True, help="Automatically restart nonce for the deployment account if starting with a fresh database", type=bool)
@click.pass_context
def cli(ctx, config: str, **kwargs):

    config_file = config

    # Fill in arguments from the configuration file
    if config_file:
        if not os.path.exists(config_file):

            sys.exit("Config file does not exist {}".format(config_file))

        config = configobj.ConfigObj(config_file, raise_errors=True)

        # TODO: Bug here - could not figure out how to pull out from click if an option is set on a command line or are we using default.
        # Thus you cannot override config file variables by giving a default value from command line
        for opt in ctx.command.params:  # type: click.core.Options:

            dashed_name = opt.name.replace("_", "-")
            value = kwargs.get(opt.name)
            if value == opt.default:
                config_file_value = config.get(dashed_name)
                if config_file_value:
                    kwargs[opt.name] = config_file_value  # TODO: opt.process_value

    log_level = kwargs["log_level"]

    config = BoardCommmadConfiguration(**kwargs)
    logger = config.logger = create_command_line_logger(log_level.upper())

    # Mute SQLAlchemy logger who is quite a verbose friend otherwise
    sa_logger = logging.getLogger("sqlalchemy")
    sa_logger.setLevel(logging.WARN)

    # TODO: No idea how to peek into click internals to figure out upcoming subcommand
    prelude = True
    if sys.argv[-1] == "version":
        # Mute generic prelude
        prelude = False

    # Print out the info
    dbfile = os.path.abspath(config.database_file)
    version = pkg_resources.require("sto")[0].version
    config.version = version

    if prelude:
        copyright = "Copyright TokenMarket Ltd. 2018 - 2019"
        logger.info("STO tool, version %s%s%s - %s", colorama.Fore.LIGHTCYAN_EX, version, colorama.Fore.RESET, copyright)
        logger.info("Using database %s%s%s", colorama.Fore.LIGHTCYAN_EX, dbfile, colorama.Fore.RESET)

        config.dbsession, new_db = setup_database(logger, dbfile)
        if new_db:
            if config.auto_restart_nonce and config.ethereum_private_key:
                logger.info("Automatically fetching the initial nonce for the deployment account from blockchain")
                from sto.ethereum.nonce import restart_nonce
                restart_nonce(logger,
                              config.dbsession,
                              config.network,
                              ethereum_node_url=config.ethereum_node_url,
                              ethereum_private_key=config.ethereum_private_key,
                              ethereum_gas_limit=config.ethereum_gas_limit,
                              ethereum_gas_price=config.ethereum_gas_price)

    ctx.obj = config


@cli.command()
@click.option('--symbol', required=True)
@click.option('--name', required=True)
@click.option('--url', required=True)
@click.option('--amount', required=True, type=int)
@click.option('--transfer-restriction', required=False, default="unrestricted")
@click.pass_obj
def issue(config: BoardCommmadConfiguration, symbol, name, url, amount, transfer_restriction):
    """Issue out a new security token.

    * Creates a new share series

    * Allocates all new shares to the management account

    * Sets the share transfer restriction mode
    """

    logger = config.logger

    assert is_ethereum_network(config.network) # Nothing else implemented yet

    from sto.ethereum.issuance import deploy_token_contracts
    from sto.ethereum.txservice import EthereumStoredTXService

    dbsession = config.dbsession

    txs = deploy_token_contracts(
        logger,
        dbsession,
        config.network,
        ethereum_node_url=config.ethereum_node_url,
        ethereum_abi_file=config.ethereum_abi_file,
        ethereum_private_key=config.ethereum_private_key,
        ethereum_gas_limit=config.ethereum_gas_limit,
        ethereum_gas_price=config.ethereum_gas_price,
        name=name,
        symbol=symbol,
        url=url,
        amount=amount,
        transfer_restriction=transfer_restriction
    )

    EthereumStoredTXService.print_transactions(txs)

    # Write database
    dbsession.commit()

    logger.info("Run %ssto tx-broadcast%s to write this to blockchain", colorama.Fore.LIGHTCYAN_EX, colorama.Fore.RESET)



@cli.command(name="issue-logs")
@click.pass_obj
def past_issuances(config: BoardCommmadConfiguration):
    """Print out transactions of for tokens issued in the past."""

    logger = config.logger

    from sto.ethereum.issuance import past_issuances

    dbsession = config.dbsession

    txs = list(past_issuances(config, dbsession))

    if txs:
        from sto.ethereum.txservice import EthereumStoredTXService
        EthereumStoredTXService.print_transactions(txs)
        logger.info("See column %sto%s for token contract addresses", colorama.Fore.LIGHTCYAN_EX, colorama.Fore.RESET)
    else:
        logger.info("No issuances")



@cli.command(name="token-status")
@click.option('--address', required=True, help="Token contract address")
@click.pass_obj
def status(config: BoardCommmadConfiguration, address):
    """Print token contract status."""

    logger = config.logger

    assert is_ethereum_network(config.network) # Nothing else implemented yet

    from sto.ethereum.issuance import contract_status

    dbsession = config.dbsession

    contract_status(logger,
      dbsession,
      config.network,
      ethereum_node_url=config.ethereum_node_url,
      ethereum_abi_file=config.ethereum_abi_file,
      ethereum_private_key=config.ethereum_private_key,
      ethereum_gas_limit=config.ethereum_gas_limit,
      ethereum_gas_price=config.ethereum_gas_price,
      token_contract=address)


@cli.command(name="distribute-multiple")
@click.option('--csv-input', required=True, help="CSV file for entities receiving tokens")
@click.option('--address', required=True, help="Token contract address")
@click.pass_obj
def distribute_multiple(config: BoardCommmadConfiguration, csv_input, address):
    """Distribute shares to multiple shareholders whose address info is read from a file."""

    logger = config.logger

    assert is_ethereum_network(config.network) # Nothing else implemented yet
    dbsession = config.dbsession

    from sto.distribution import read_csv
    from sto.ethereum.distribution import distribute_tokens

    dists = read_csv(logger, csv_input)
    if not dists:
        sys.exit("Empty CSV file")

    new_txs, old_txs = distribute_tokens(
        logger,
        dbsession,
        config.network,
        ethereum_node_url=config.ethereum_node_url,
        ethereum_abi_file=config.ethereum_abi_file,
        ethereum_private_key=config.ethereum_private_key,
        ethereum_gas_limit=config.ethereum_gas_limit,
        ethereum_gas_price=config.ethereum_gas_price,
        token_address=address,
        dists=dists,
    )

    logger.info("Distribution created %d new transactions and there was already %d old transactions in the database", new_txs, old_txs)

    # Write database
    dbsession.commit()

    logger.info("Run %ssto tx-broadcast%s to send out distribured shares to the world", colorama.Fore.LIGHTCYAN_EX, colorama.Fore.RESET)


@cli.command(name="distribute-single")
@click.option('--token-address', required=True, help="Token contract address")
@click.option('--to-address', required=True, help="Receiver")
@click.option('--external-id', required=True, help="External id string for this transaction - no duplicates allowed")
@click.option('--email', required=True, help="Receiver email (for audit log only)")
@click.option('--name', required=True, help="Receiver name (for audit log only)")
@click.option('--amount', required=True, help="Amount of tokens as a decimal number")
@click.pass_obj
def distribute_single(config: BoardCommmadConfiguration, token_address, to_address, external_id, email, name, amount):
    """Send out tokens to one individual shareholder."""

    logger = config.logger

    assert is_ethereum_network(config.network) # Nothing else implemented yet
    dbsession = config.dbsession

    from sto.ethereum.distribution import distribute_single

    result = distribute_single(
        logger,
        dbsession,
        config.network,
        ethereum_node_url=config.ethereum_node_url,
        ethereum_abi_file=config.ethereum_abi_file,
        ethereum_private_key=config.ethereum_private_key,
        ethereum_gas_limit=config.ethereum_gas_limit,
        ethereum_gas_price=config.ethereum_gas_price,
        token_address=token_address,
        to_address=to_address,
        ext_id=external_id,
        email=email,
        name=name,
        amount=amount
    )

    if result:
        # Write database
        dbsession.commit()
        logger.info("Run %ssto tx-broadcast%s to send out distribured shares to the world", colorama.Fore.LIGHTCYAN_EX, colorama.Fore.RESET)


@cli.command()
@click.pass_obj
def diagnose(config: BoardCommmadConfiguration):
    """Check your node and account status.

    This command will print out if you are properly connected to Ethereum network and your management account has enough Ether balance.
    """

    # Run Ethereum diagnostics
    if is_ethereum_network(config.network):
        from sto.ethereum.diagnostics import diagnose

        private_key = config.ethereum_private_key
        exception = diagnose(config.logger, config.ethereum_node_url, private_key)
        if exception:
            config.logger.error("{}We identified an issue with your configuration. Please fix the issue above to use this command yet.{}".format(colorama.Fore.RED, colorama.Fore.RESET))
        else:
            config.logger.info("{}Ready for action.{}".format(colorama.Fore.LIGHTGREEN_EX, colorama.Fore.RESET))
    else:
        raise UnknownConfiguredNetwork()


@cli.command(name="ethereum-create-account")
@click.pass_obj
def create_ethereum_account(config: BoardCommmadConfiguration):
    """Creates a new Ethereum account."""

    config.logger.info("Creating new Ethereum account.")
    from sto.ethereum.account import create_account_console
    create_account_console(config.logger, config.network)


@cli.command(name="tx-broadcast")
@click.pass_obj
def broadcast(config: BoardCommmadConfiguration):
    """Broadcast waiting transactions.

    Send all management account transactions to Ethereum network.
    After a while, transactions are picked up by miners and included in the blockchain.
    """
    from sto.ethereum.utils import broadcast as _broadcast
    _broadcast(config)


@cli.command(name="tx-update")
@click.pass_obj
def update(config: BoardCommmadConfiguration):
    """Update transaction status.

    Connects to Ethereum network, queries the status of our broadcasted transactions.
    Then print outs the still currently pending transactions or freshly mined transactions.
    """

    assert is_ethereum_network(config.network)

    logger = config.logger

    from sto.ethereum.status import update_status

    dbsession = config.dbsession

    txs = update_status(logger,
                          dbsession,
                          config.network,
                          ethereum_node_url=config.ethereum_node_url,
                          ethereum_private_key=config.ethereum_private_key,
                          ethereum_gas_limit=config.ethereum_gas_limit,
                          ethereum_gas_price=config.ethereum_gas_price)

    if txs:
        from sto.ethereum.txservice import EthereumStoredTXService
        EthereumStoredTXService.print_transactions(txs)

    # Write database
    dbsession.commit()


@cli.command(name="tx-verify")
@click.option('--contract-addresses', required=False, help="Comma separated list of contract addresses to verify", type=str, default=None)
@click.pass_obj
def verify(config: BoardCommmadConfiguration, contract_addresses: Optional[str]=None):
    """Verify source code of contract deployment transactions on EtherScan.

    Users EtherScan API to verify all deployed contracts from the management account.

    Verify all past contract deployments:

        sto verify

    Verify certain deployed contracts:

        sto verify --contract-addresses=0x1D88fd4fC47711Fc28d105aE2D96A4A9E5c2ae9C,0x57aa933E93Ea627a746DD335c23A90c8D8da825B
    """

    assert is_ethereum_network(config.network)

    logger = config.logger

    if contract_addresses:
        contract_addresses = [c.strip() for c in contract_addresses.split(',')]

        for addr in contract_addresses:
            if not is_checksum_address(addr):
                raise RuntimeError("Does not look like Ethereum address: {}".format(addr))

    from sto.ethereum.issuance import verify_source_code

    dbsession = config.dbsession

    txs = verify_source_code(logger,
                          dbsession,
                          config.network,
                          config.etherscan_api_key,
                          addresses=contract_addresses)

    if txs:
        from sto.ethereum.txservice import EthereumStoredTXService
        EthereumStoredTXService.print_transactions(txs)

    # Write database
    dbsession.commit()


@cli.command(name="tx-last")
@click.option('--limit', required=False, help="How many transactions to print", default=5)
@click.pass_obj
def last(config: BoardCommmadConfiguration, limit):
    """Print latest transactions from database.
    """

    assert is_ethereum_network(config.network)

    logger = config.logger

    from sto.ethereum.last import get_last_transactions

    dbsession = config.dbsession

    txs = get_last_transactions(logger,
                          dbsession,
                          config.network,
                          limit=limit,
                          ethereum_node_url=config.ethereum_node_url,
                          ethereum_private_key=config.ethereum_private_key,
                          ethereum_gas_limit=config.ethereum_gas_limit,
                          ethereum_gas_price=config.ethereum_gas_price)

    if txs:
        from sto.ethereum.txservice import EthereumStoredTXService
        EthereumStoredTXService.print_transactions(txs)


@cli.command(name="tx-restart-nonce")
@click.pass_obj
def restart_nonce(config: BoardCommmadConfiguration):
    """Resets the broadcasting account nonce."""

    assert is_ethereum_network(config.network)

    logger = config.logger

    from sto.ethereum.nonce import restart_nonce

    dbsession = config.dbsession

    restart_nonce(logger,
          dbsession,
          config.network,
          ethereum_node_url=config.ethereum_node_url,
          ethereum_private_key=config.ethereum_private_key,
          ethereum_gas_limit=config.ethereum_gas_limit,
          ethereum_gas_price=config.ethereum_gas_price)

@cli.command(name="tx-next-nonce")
@click.pass_obj
def next_nonce(config: BoardCommmadConfiguration):
    """Print next nonce to be consumed."""

    assert is_ethereum_network(config.network)

    logger = config.logger

    from sto.ethereum.nonce import next_nonce

    dbsession = config.dbsession

    txs = next_nonce(
          logger,
          dbsession,
          config.network,
          ethereum_node_url=config.ethereum_node_url,
          ethereum_private_key=config.ethereum_private_key,
          ethereum_gas_limit=config.ethereum_gas_limit,
          ethereum_gas_price=config.ethereum_gas_price
    )


@cli.command(name="token-scan")
@click.option('--start-block', required=False, help="The first block where we start (re)scan", type=int, default=None)
@click.option('--end-block', required=False, help="Until which block we scan, also can be 'latest'", type=int, default=None)
@click.option('--token-address', required=True, help="Token contract address", default=None)
@click.pass_obj
def token_scan(config: BoardCommmadConfiguration, token_address, start_block, end_block):
    """Update token holder balances from a blockchain to a local database.

    Reads the Ethereum blockchain for a certain token and builds a local database of token holders and transfers.

    If start block and end block information are omitted, continue the scan where we were left last time.
    Scan operations may take a while.
    """
    
    assert is_ethereum_network(config.network)

    logger = config.logger

    from sto.ethereum.tokenscan import token_scan

    dbsession = config.dbsession

    updated_addresses = token_scan(
      logger,
      dbsession,
      config.network,
      ethereum_node_url=config.ethereum_node_url,
      ethereum_abi_file=config.ethereum_abi_file,
      token_address=token_address,
      start_block=start_block,
      end_block=end_block
    )

    logger.info("Updated %d token holder balances", len(updated_addresses))


@cli.command(name="cap-table")
@click.option('--identity-file', required=False, help="CSV file containing address real world identities", default=None, type=click.Path())
@click.option('--token-address', required=True, help="Token contract address", default=None)
@click.option('--order-by', required=False, help="How cap table is sorted", default="balance", type=click.Choice(["balance", "name", "updated", "address"]))
@click.option('--order-direction', required=False, help="Sort direction", default="desc", type=click.Choice(["asc", "desc"]))
@click.option('--include-empty', required=False, help="Sort direction", default=False, type=bool)
@click.option('--max-entries', required=False, help="Print only first N entries", default=5000, type=int)
@click.option('--accuracy', required=False, help="How many decimals include in balance output", default=2, type=int)
@click.pass_obj
def cap_table(config: BoardCommmadConfiguration, token_address, identity_file, order_by, order_direction, include_empty, max_entries, accuracy):
    """Print out token holder cap table.

    The token holder data must have been scanned earlier using token-scan command.

    You can supply optional CSV file that contains Ethereum address mappings to individual token holder names.
    """

    assert is_ethereum_network(config.network)

    logger = config.logger

    from sto.generic.captable import generate_cap_table, print_cap_table
    from sto.identityprovider import read_csv, NullIdentityProvider, CSVIdentityProvider
    from sto.models.implementation import TokenScanStatus, TokenHolderAccount

    dbsession = config.dbsession

    if identity_file:
        entries = read_csv(logger, identity_file)
        provider = CSVIdentityProvider(entries)
    else:
        provider = NullIdentityProvider()

    cap_table = generate_cap_table(logger,
                          dbsession,
                          token_address=token_address,
                          identity_provider=provider,
                          order_by=order_by,
                          order_direction=order_direction,
                          include_empty=include_empty,
                          TokenScanStatus=TokenScanStatus,
                          TokenHolderAccount=TokenHolderAccount)

    print_cap_table(cap_table, max_entries, accuracy)


@cli.command(name="reference")
@click.pass_obj
def reference(config: BoardCommmadConfiguration):
    """Print out the command line reference for the documentation."""

    from sto.generic.reference import generate_reference
    generate_reference(cli)


@cli.command(name="version")
@click.pass_obj
def version(config: BoardCommmadConfiguration):
    """Print version number and exit."""
    print(config.version)


@cli.command(name="kyc-deploy")
@click.pass_obj
def kyc_deploy(config: BoardCommmadConfiguration):
    """
    Deploys Kyc contract to desired ethereum network.
    required args network, ethereum-abi-file, ethereum-private-key, ethereum-node-url
    """
    from sto.ethereum.utils import deploy_contract
    deploy_contract(config, contract_name='BasicKYC')


@cli.command(name="kyc-manage")
@click.option('--whitelist-address', required=True, help="address to whitelist", type=str)
@click.pass_obj
def kyc_manage(config: BoardCommmadConfiguration, whitelist_address):
    """
    Whitelist a address in KYC smart contract.
    network, ethereum-abi-file, ethereum-private-key, ethereum-node-url are required args
    """
    from sto.ethereum.utils import whitelist_kyc_address
    whitelist_kyc_address(
        config=config,
        address=whitelist_address
    )


@cli.command(name="voting-deploy")
@click.option('--token-address', required=True, help="address of security token contract", type=str)
@click.option('--kyc-address', required=False, default=None, help="address of kyc contract", type=str)
@click.option('--voting-name', required=True, help="name of the voting,", type=str)
@click.option('--uri', required=True, help="announcement uri", type=str)
@click.option('--type', required=True, help="announcement type", type=int)
@click.option('--options', required=False, default=[], help="additional voting contract options", type=list)
@click.pass_obj
def voting_deploy(
        config: BoardCommmadConfiguration,
        token_address,
        kyc_address,
        voting_name,
        uri,
        type,
        options
):
    """
    Deploys Voting contract to desired ethereum network
    network, ethereum-abi-file, ethereum-private-key, ethereum-node-url are required args
    """
    from sto.ethereum.utils import deploy_contract, integer_hash, get_contract_deployed_tx
    from eth_utils import to_bytes
    if kyc_address is None:
        tx = get_contract_deployed_tx(config.dbsession, 'BasicKYC')
        if not tx:
            raise Exception('BasicKYC contract not deployed. Please call kyc-deploy')
        kyc_address = tx.contract_address
    args = {
        '_token': token_address,
        '_KYC': kyc_address,
        'name': to_bytes(text=voting_name),
        'URI': to_bytes(text=uri),
        '_type': type,
        '_hash': integer_hash(type),
        '_options': [to_bytes(i) for i in options]
    }
    deploy_contract(config, contract_name='VotingContract', constructor_args=args)


@cli.command(name="payout-deploy")
@click.option('--token-address', required=False, default=None, help="address of security token contract", type=str)
@click.option('--payout-token-address', required=False, default=None, help="address of payout token contract", type=str)
@click.option('--payout-token-name', required=False, default=None, help="name of the payout smart contract", type=str)
@click.option('--kyc-address', required=False, default=None, help="address of kyc contract", type=str)
@click.option('--payout-name', required=True, help="name of the payout,", type=str)
@click.option('--uri', required=True, help="announcement uri", type=str)
@click.option('--type', required=True, help="announcement type", type=int)
@click.option('--options', required=False, default=[], help="additional payout contract options", type=list)
@click.pass_obj
def payout_deploy(
        config: BoardCommmadConfiguration,
        token_address,
        payout_token_address,
        payout_token_name,
        kyc_address,
        payout_name,
        uri,
        type,
        options
):
    """
    Deploys Voting contract to desired ethereum network
    network, ethereum-abi-file, ethereum-private-key, ethereum-node-url are required args
    """
    from sto.ethereum.utils import deploy_contract, integer_hash, get_contract_deployed_tx
    from eth_utils import to_bytes
    from sto.ethereum.utils import (
        get_contract_deployed_tx
    )
    if kyc_address is None:
        tx = get_contract_deployed_tx(config.dbsession, 'BasicKYC')
        if not tx:
            raise Exception('BasicKYC contract not deployed. Please call ')
        kyc_address = tx.contract_address
    if payout_token_name:
        tx = get_contract_deployed_tx(config.dbsession, payout_token_name)
        if not tx:
            raise Exception('{0} contract not deployed.'.format(payout_token_name))
        payout_token_address = tx.contract_address
    if payout_token_address is None:
        raise Exception(
            '''
            Either payout token is not deployed or --payout-token-address not provided
            '''
        )
    args = {
        '_token': token_address,
        '_payoutToken': payout_token_address,
        '_KYC': kyc_address,
        'name': to_bytes(text=payout_name),
        'URI': to_bytes(text=uri),
        '_type': type,
        '_hash': integer_hash(type),
        '_options': [to_bytes(text=i) for i in options]
    }
    deploy_contract(config, contract_name='PayoutContract', constructor_args=args)


@cli.command(name="payout-approve")
@click.option('--payout-token-address', required=False, default=None, help="address of payout token contract", type=str)
@click.option('--payout-token-name', required=True, help="name of the payout token smart contract", type=str)
@click.pass_obj
def payout_approve(
        config: BoardCommmadConfiguration,
        payout_token_address: str,
        payout_token_name: str,
):
    """
    approve tokens to the payout contract
    """
    from sto.ethereum.utils import (
        get_contract_deployed_tx,
        create_web3,
        get_abi,
        broadcast as _broadcast,
        priv_key_to_address
    )
    from sto.ethereum.txservice import EthereumStoredTXService
    from sto.models.implementation import BroadcastAccount, PreparedTransaction

    tx = get_contract_deployed_tx(config.dbsession, 'PayoutContract')
    if not tx:
        raise Exception('PayoutContract not found. Call payout-deploy to deploy PayoutContract')
    if payout_token_name:
        tx = get_contract_deployed_tx(config.dbsession, payout_token_name)
        payout_token_address = tx.contract_address
    if payout_token_address is None:
        raise Exception(
            '''
            Either payout token is not deployed or --payout-token-address not provided
            '''
        )
    tx = get_contract_deployed_tx(config.dbsession, 'PayoutContract')
    if not tx:
        raise Exception('PayoutContract not found. Call payout-deploy to deploy PayoutContract')
    payout_contract_address = tx.contract_address

    web3 = create_web3(config.ethereum_node_url)
    service = EthereumStoredTXService(
        config.network,
        config.dbsession,
        web3,
        config.ethereum_private_key,
        config.ethereum_gas_price,
        config.ethereum_gas_limit,
        BroadcastAccount,
        PreparedTransaction
    )
    abi = get_abi(config.ethereum_abi_file)
    payout_token_contract = web3.eth.contract(
        address=payout_token_address, abi=abi[payout_token_name]['abi']
    )
    service.interact_with_contract(
        payout_token_name,
        abi,
        payout_token_address,
        'approving tokens',
        'approve',
        args={
            '_spender': payout_contract_address,
            '_value': payout_token_contract.functions.balanceOf(
                priv_key_to_address(config.ethereum_private_key)
            ).call()
        },
        use_bytecode=False
    )
    _broadcast(config)


@cli.command(name="payout-deposit")
@click.pass_obj
def payout_deposit(config: BoardCommmadConfiguration):
    """
    the private key here needs to belong to the customer who wants to fetch tokens
    """
    from sto.ethereum.utils import (
        get_contract_deployed_tx,
        create_web3,
        get_abi,
        broadcast as _broadcast
    )
    from sto.ethereum.txservice import EthereumStoredTXService
    from sto.models.implementation import BroadcastAccount, PreparedTransaction

    tx = get_contract_deployed_tx(config.dbsession, 'PayoutContract')
    if not tx:
        raise Exception('PayoutContract not found. Call payout-deploy to deploy PayoutContract')
    web3 = create_web3(config.ethereum_node_url)
    service = EthereumStoredTXService(
        config.network,
        config.dbsession,
        web3,
        config.ethereum_private_key,
        config.ethereum_gas_price,
        config.ethereum_gas_limit,
        BroadcastAccount,
        PreparedTransaction
    )

    abi = get_abi(config.ethereum_abi_file)
    service.interact_with_contract(
        contract_name='PayoutContract',
        abi=abi,
        address=tx.contract_address,
        note='calling fetchTokens',
        func_name='fetchTokens',
        args={}
    )
    _broadcast(config)


<<<<<<< HEAD
@cli.command(name="create-holders-payout-csv")
@click.option('--csv-output', required=False, default='payout.csv', help="output file where output is to be written", type=str)
@click.option('--start-block', required=False, help="The first block where we start (re)scan", type=int, default=None)
@click.option('--end-block', required=False, help="Until which block we scan, also can be 'latest'", type=int, default=None)
@click.option('--token-address', required=True, help="Security Token contract address", default=None)
@click.pass_obj
def create_holders_payout_csv(
        config: BoardCommmadConfiguration,
        csv_output,
        start_block,
        end_block,
        token_address
):
    from uuid import uuid4
    import csv

    from sto.ethereum.tokenscan import token_scan
    from sto.ethereum.distribution import get_or_create_investor

    logger = config.logger
    dbsession = config.dbsession

    updated_addresses = token_scan(
        logger,
        dbsession,
        config.network,
        ethereum_node_url=config.ethereum_node_url,
        ethereum_abi_file=config.ethereum_abi_file,
        token_address=token_address,
        start_block=start_block,
        end_block=end_block
    )

    with open(csv_output, 'w') as write_file:
        writer = csv.DictWriter(write_file, fieldnames=['external_id', 'email', 'name', 'address', 'amount'])
        writer.writeheader()
        for address, balance in updated_addresses.items():
            investor = get_or_create_investor(dbsession, address)
            writer.writerow({
                'external_id': str(uuid4()),
                'email': investor.email,
                'name': investor.name,
                'address': address,
                'amount': balance,
            })

    config.logger.info("created {0}".format(csv_output))


@cli.command(name="payout-distribute")
@click.option('--csv-input', required=True, help="address to whitelist", type=str)
@click.option('--security-token-address', required=True, help="address of deployed security token", type=str)
@click.option('--payment-type', required=False, default="ether", help="type of payment", type=str)
@click.option('--total-amount', required=True, help="total payout amount", type=int)
@click.option('--payout-token-address', required=False, help="PaymentToken contract address", default=None)
@click.pass_obj
def payout_distribute(
        config: BoardCommmadConfiguration,
        csv_input,
        security_token_address,
        payment_type,
        total_amount,
        payout_token_address
):
    """
    :param csv_input: input file containing the payout distribution
    :param security_token_address: address of deployed security token
    :param payment_type: this can either `ether` or `token`
    :param total_amount: total amount to distribute
    :param token_symbol: should be provided iff payment-type=`token`. This the symbol of the payout token
    :param token_address: should be provided iff payment-type=`token`. This is the address of the deployed token.
    """
    from sto.ethereum.payout import payout_investors
    assert payment_type in ["ether", "token"], "--payment-type only takes values `ether` and `token`"

    if payment_type == "token":
        assert payout_token_address is not None, "--payout-token-address needs to be provided when -payment-type=token"

    payout_investors(
        config,
        csv_input,
        security_token_address,
        payment_type,
        total_amount,
        payout_token_address
    )
    config.dbsession.commit()
=======
@cli.command(name="payout-dividends")
@click.option('--transfer-amount', required=True, help="amount of sto tokens to trade for payout token", type=int)
@click.pass_obj
def payout_dividends(config: BoardCommmadConfiguration, transfer_amount):
    from sto.ethereum.utils import (
        get_contract_deployed_tx,
        create_web3,
        get_abi,
        broadcast as _broadcast
    )
    from sto.ethereum.txservice import EthereumStoredTXService
    from sto.models.implementation import BroadcastAccount, PreparedTransaction

    tx = get_contract_deployed_tx(config.dbsession, 'PayoutContract')
    if not tx:
        raise Exception('PayoutContract not found. Call payout-deploy to deploy PayoutContract')
    web3 = create_web3(config.ethereum_node_url)
    service = EthereumStoredTXService(
        config.network,
        config.dbsession,
        web3,
        config.ethereum_private_key,
        config.ethereum_gas_price,
        config.ethereum_gas_limit,
        BroadcastAccount,
        PreparedTransaction
    )
    abi = get_abi(config.ethereum_abi_file)
    service.interact_with_contract(
        contract_name='PayoutContract',
        abi=abi,
        address=tx.contract_address,
        note='transferring amount: {0}'.format(transfer_amount),
        func_name='act',
        args={'amount': transfer_amount}
    )
    _broadcast(config)


@cli.command(name="deploy-crowdsale-token")
@click.pass_obj
def deploy_crowdsale_token(config: BoardCommmadConfiguration):
    """
    Command to be used only for testing
    """
    from sto.ethereum.utils import deploy_contract
    args = {
        "_name": 'test_token',
        "_symbol": 'TEST',
        "_initialSupply": 900000000,
        "_decimals": 18,
        "_mintable": True
    }
    deploy_contract(config, contract_name='CrowdsaleToken', constructor_args=args)
>>>>>>> 8832e61b


def main():
    # https://github.com/pallets/click/issues/204#issuecomment-270012917
    cli.main(max_content_width=200, terminal_width=200)<|MERGE_RESOLUTION|>--- conflicted
+++ resolved
@@ -845,7 +845,6 @@
     _broadcast(config)
 
 
-<<<<<<< HEAD
 @cli.command(name="create-holders-payout-csv")
 @click.option('--csv-output', required=False, default='payout.csv', help="output file where output is to be written", type=str)
 @click.option('--start-block', required=False, help="The first block where we start (re)scan", type=int, default=None)
@@ -933,7 +932,8 @@
         payout_token_address
     )
     config.dbsession.commit()
-=======
+
+
 @cli.command(name="payout-dividends")
 @click.option('--transfer-amount', required=True, help="amount of sto tokens to trade for payout token", type=int)
 @click.pass_obj
@@ -988,7 +988,6 @@
         "_mintable": True
     }
     deploy_contract(config, contract_name='CrowdsaleToken', constructor_args=args)
->>>>>>> 8832e61b
 
 
 def main():
